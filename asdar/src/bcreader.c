#include "bcreader.h"
#include <assert.h>
#include <stdbool.h>
#include <stdlib.h>
#include <string.h>
#include "code.h"
#include "builtin.h"
#include "interp.h"
#include "module.h"
#include "objtyp.h"
#include "path.h"
#include "objects/bool.h"
#include "objects/err.h"
#include "objects/func.h"
#include "objects/int.h"
#include "objects/scope.h"
#include "objects/string.h"

#define IMPORT_SECTION 'i'
#define SET_VAR 'V'
#define GET_VAR 'v'
#define SET_LINENO 'L'
#define STR_CONSTANT '"'
#define TRUE_CONSTANT 'T'
#define FALSE_CONSTANT 'F'
#define CALL_VOID_FUNCTION '('
#define CALL_RETURNING_FUNCTION ')'
#define BOOLNEG '!'
#define POP_ONE 'P'
#define JUMPIF 'J'
#define STRING_JOIN 'j'
#define GET_METHOD '.'   // currently all attributes are methods
#define GET_FROM_MODULE 'm'
#define NON_NEGATIVE_INT_CONSTANT '1'
#define NEGATIVE_INT_CONSTANT '2'
#define INT_ADD '+'
#define INT_SUB '-'
#define INT_NEG '_'
#define INT_MUL '*'
#define INT_EQ '='
#define CREATE_FUNCTION 'f'
#define VOID_RETURN 'r'
#define VALUE_RETURN 'R'
#define DIDNT_RETURN_ERROR 'd'
#define END_OF_BODY 'E'

#define TYPEBYTE_BUILTIN 'b'
#define TYPEBYTE_FUNC 'f'
#define TYPEBYTE_VOID 'v'

// from the tables in ascii(7), we see that '!' is first printable ascii char and '~' is last
#define is_printable_ascii(c) ('!' <= (c) && (c) <= '~')


struct BcReader bcreader_new(Interp *interp, FILE *in, const char *indirname)
{
	struct BcReader res;
	res.interp = interp;
	res.in = in;
	res.indirname = indirname;
	res.lineno = 1;

	// for bcreader_destroy
	res.imports = NULL;
	res.nimports = 0;

	return res;
}

void bcreader_destroy(const struct BcReader *bcr)
{
	for (size_t i = 0; i < bcr->nimports; i++)
		free(bcr->imports[i]);
	free(bcr->imports);
}


static bool read_bytes(struct BcReader *bcr, unsigned char *buf, size_t n)
{
	if (fread(buf, 1, n, bcr->in) == n)
		return true;

	// TODO: include file name in error msg?
	if (feof(bcr->in))   // feof does not set errno
		errobj_set_oserr(bcr->interp, "unexpected end of file");
	else
		errobj_set_oserr(bcr->interp, "reading failed");
	return false;
}


// this is little-endian
#define CREATE_UINT_READER(N) \
static bool read_uint ## N (struct BcReader *bcr, uint ## N ## _t *res) \
{ \
	unsigned char buf[N/8]; \
	if (!read_bytes(bcr, buf, N/8)) \
		return false; \
	\
	*res = 0; \
	for (int i = 0; i < N/8; i++) \
		*res = (uint ## N ## _t)(*res | ((uint ## N ## _t)buf[i] << (8*i))); \
	return true; \
}

CREATE_UINT_READER(16)
CREATE_UINT_READER(32)

#undef CREATE_UINT_READER


static bool read_string(struct BcReader *bcr, char **str, uint32_t *len)
{
	if (!read_uint32(bcr, len))
		return false;

	// len+1 so that adding 0 byte will be easy if needed, and empty string is not a special case
	if (!( *str = malloc((*len)+1) )) {
		*len = 0;
		errobj_set_nomem(bcr->interp);
		return false;
	}
	if (!read_bytes(bcr, (unsigned char*) *str, *len)) {
		free(*str);
		*len = 0;
		return false;
	}
	return true;
}

static bool read_string0(struct BcReader *bcr, char **str)
{
	uint32_t len;
	if (!read_string(bcr, str, &len))
		return false;

	(*str)[len] = 0;
	if (strlen(*str) < (size_t)len) {
		// TODO: maybe a separate error type for bytecode errors?
		errobj_set(bcr->interp, &errobj_type_value, "unexpected 0 byte in string");
		free(*str);
		return false;
	}
	return true;
}

static bool read_path(struct BcReader *bcr, char **resptr)
{
	char *path;
	if (!read_string0(bcr, &path))
		return false;

	// compiler lowercases all the paths, that's not needed here

	if (PATH_SLASH != '/') {
		char *p = path;
		while (( p = strchr(p, '/') ))
			*p++ = PATH_SLASH;
	}

	*resptr = path_concat_dotdot(bcr->indirname, path);
	free(path);
	if (!*resptr) {
		errobj_set_oserr(bcr->interp, "cannot create absolute path of '%s'", path);
		return false;
	}
	return true;
}


bool bcreader_readasdabytes(struct BcReader *bcr)
{
	unsigned char buf[sizeof("asda")-1];
	if (!read_bytes(bcr, buf, sizeof buf))
		return false;

	if (memcmp(buf, "asda", sizeof(buf)) == 0)
		return true;
	errobj_set(bcr->interp, &errobj_type_value, "the file doesn't seem to be a compiled asda file");
	return false;
}

bool bcreader_readimports(struct BcReader *bcr)
{
	unsigned char b;
	if (!read_bytes(bcr, &b, 1))
		goto error;
	if (b != IMPORT_SECTION) {
		errobj_set(bcr->interp, &errobj_type_value, "expected import section, got %B", b);
		goto error;
	}

	uint16_t tmp;
	if (!read_uint16(bcr, &tmp))
		goto error;
	bcr->nimports = tmp;

	if (bcr->nimports == 0)
		return true;

	if (!( bcr->imports = malloc(sizeof(char*) * bcr->nimports) )) {
		errobj_set_nomem(bcr->interp);
		goto error;
	}

	for (size_t i=0; i < bcr->nimports; i++)
		if (!read_path(bcr, bcr->imports + i)) {
			for (size_t j=0; j<i; j++)
				free(bcr->imports[j]);
			free(bcr->imports);
			goto error;
		}

	return true;

error:
	bcr->imports = NULL;
	bcr->nimports = 0;
	return false;
}


static bool read_opbyte(struct BcReader *bcr, unsigned char *ob)
{
	if (!read_bytes(bcr, ob, 1)) return false;
	if (*ob == SET_LINENO) {
		if (!read_uint32(bcr, &bcr->lineno)) return false;
		if (!read_bytes(bcr, ob, 1)) return false;
		if (*ob == SET_LINENO) {
			errobj_set(bcr->interp, &errobj_type_value, "repeated lineno byte: %B", SET_LINENO);
			return false;
		}
	}
	return true;
}

static bool read_type(struct BcReader *bcr, const struct Type **typ, bool allowvoid)
{
	unsigned char byte;
	if(!read_bytes(bcr, &byte, 1))
		return false;

	switch(byte) {
	case TYPEBYTE_BUILTIN:
	{
		uint8_t i;
		if (!read_bytes(bcr, &i, 1))
			return false;
		assert(i < builtin_ntypes);
		*typ = builtin_types[i];
		return true;
	}

	case TYPEBYTE_VOID:
		if (allowvoid) {
			*typ = NULL;
			return true;
		}

		errobj_set(bcr->interp, &errobj_type_value, "unexpected void type byte: %B", byte);
		return false;

	case TYPEBYTE_FUNC:
	{
		// TODO: this throws away most of the information, should it be used somewhere instead?
		const struct Type *rettyp;
		if(!read_type(bcr, &rettyp, true))
			return false;

		uint8_t nargs;
		if(!read_bytes(bcr, &nargs, 1))
			return false;
		for (uint8_t i = 0; i < nargs; i++) {
			const struct Type *ignored;
			if(!read_type(bcr, &ignored, false))
				return false;
		}

		*typ = rettyp ? &funcobj_type_ret : &funcobj_type_noret;
		return true;
	}

	default:
		errobj_set(bcr->interp, &errobj_type_value, "unknown type byte: %B", byte);
		return false;
	}
}

static bool read_vardata(struct BcReader *bcr, struct CodeOp *res, enum CodeOpKind kind)
{
	struct CodeVarData vd;
	if (!read_bytes(bcr, &vd.level, 1)) return false;
	if (!read_uint16(bcr, &vd.index)) return false;

	res->data.var = vd;
	res->kind = kind;
	return true;
}

static bool read_callfunc(struct BcReader *bcr, struct CodeOp *res, enum CodeOpKind kind)
{
	res->kind = kind;
	return read_bytes(bcr, &res->data.callfunc_nargs, 1);
}

static bool read_string_constant(struct BcReader *bcr, Object **objptr)
{
	char *str;
	uint32_t len;
	if (!read_string(bcr, &str, &len))
		return false;

	*objptr = stringobj_new_utf8(bcr->interp, str, len);
	free(str);
	return !!*objptr;
}

static bool read_int_constant(struct BcReader *bcr, Object **objptr, bool negate)
{
	uint32_t len;
	if(!read_uint32(bcr, &len))
		return false;

	unsigned char *buf = malloc(len);
	if(!buf) {
		errobj_set_nomem(bcr->interp);
		return false;
	}

	if(!read_bytes(bcr, buf, len)) {
		free(buf);
		return false;
	}

	*objptr = intobj_new_bebytes(bcr->interp, buf, len, negate);
	free(buf);
	return !!*objptr;
}


static bool read_body(struct BcReader *bcr, struct Code *code);  // forward declare
static bool read_create_function(struct BcReader *bcr, struct CodeOp *res)
{
	res->kind = CODE_CREATEFUNC;

	if (ungetc(TYPEBYTE_FUNC, bcr->in) == EOF) {
		errobj_set_oserr(bcr->interp, "ungetc() failed");
		return false;
	}

	const struct Type *functyp;
	if(!read_type(bcr, &functyp, false))
		return false;

	assert(functyp == &funcobj_type_ret || functyp == &funcobj_type_noret);
	res->data.createfunc.returning = (functyp == &funcobj_type_ret);

	unsigned char yieldbyt;
	if(!read_bytes(bcr, &yieldbyt, 1))
		return false;
	assert(yieldbyt == 0);   // TODO: support yielding

	return read_body(bcr, &res->data.createfunc.body);
}

static Object **get_module_member_pointer(struct BcReader *bcr)
{
	uint16_t modidx, membidx;
	if (!read_uint16(bcr, &modidx))
		return NULL;
	if (!read_uint16(bcr, &membidx))
		return NULL;

	// the module has been imported already when this runs
	// TODO: call module_get less times?
	const struct Module *mod = module_get(bcr->interp, bcr->imports[modidx]);
	assert(mod);
	return scopeobj_getlocalvarsptr(mod->scope) + membidx;
}

static bool read_op(struct BcReader *bcr, unsigned char opbyte, struct CodeOp *res)
{
	switch(opbyte) {
	case STR_CONSTANT:
		res->kind = CODE_CONSTANT;
		return read_string_constant(bcr, &res->data.obj);

	case TRUE_CONSTANT:
	case FALSE_CONSTANT:
		res->kind = CODE_CONSTANT;
		res->data.obj = boolobj_c2asda(opbyte == TRUE_CONSTANT);
		return true;

	case SET_VAR:
		return read_vardata(bcr, res, CODE_SETVAR);
	case GET_VAR:
		return read_vardata(bcr, res, CODE_GETVAR);
	case CALL_VOID_FUNCTION:
		return read_callfunc(bcr, res, CODE_CALLVOIDFUNC);
	case CALL_RETURNING_FUNCTION:
		return read_callfunc(bcr, res, CODE_CALLRETFUNC);
	case JUMPIF:
		res->kind = CODE_JUMPIF;
		return read_uint16(bcr, &res->data.jump_idx);
	case NON_NEGATIVE_INT_CONSTANT:
	case NEGATIVE_INT_CONSTANT:
		res->kind = CODE_CONSTANT;
		return read_int_constant(bcr, &res->data.obj, opbyte==NEGATIVE_INT_CONSTANT);
	case GET_METHOD:
		res->kind = CODE_GETMETHOD;
		if(!read_type(bcr, &res->data.lookupmethod.type, false))
			return false;
		if (!read_uint16(bcr, &res->data.lookupmethod.index))
			return false;
		assert(res->data.lookupmethod.index < res->data.lookupmethod.type->nmethods);
		return true;

	case GET_FROM_MODULE:
		res->kind = CODE_GETFROMMODULE;
		return !!( res->data.modmemberptr = get_module_member_pointer(bcr) );

	case CREATE_FUNCTION:
		return read_create_function(bcr, res);

	case STRING_JOIN:
		res->kind = CODE_STRJOIN;
		return read_uint16(bcr, &res->data.strjoin_nstrs);

	case BOOLNEG: res->kind = CODE_BOOLNEG; return true;
	case POP_ONE: res->kind = CODE_POP1; return true;

	case VOID_RETURN: res->kind = CODE_VOIDRETURN; return true;
	case VALUE_RETURN: res->kind = CODE_VALUERETURN; return true;
	case DIDNT_RETURN_ERROR: res->kind = CODE_DIDNTRETURNERROR; return true;

	case INT_ADD: res->kind = CODE_INT_ADD; return true;
	case INT_SUB: res->kind = CODE_INT_SUB; return true;
	case INT_NEG: res->kind = CODE_INT_NEG; return true;
	case INT_MUL: res->kind = CODE_INT_MUL; return true;
	case INT_EQ: res->kind = CODE_INT_EQ; return true;

	default:
		errobj_set(bcr->interp, &errobj_type_value, "unknown op byte: %B", opbyte);
		return false;
	}
}

static bool read_body(struct BcReader *bcr, struct Code *code)
{
	if (!read_uint16(bcr, &code->nlocalvars))
		return false;

	code->nops = 0;

	struct CodeOp *arr = NULL;
	size_t capacity = 0;

	while(true) {
		unsigned char ob;
		if (!read_opbyte(bcr, &ob))
			goto error;
		if (ob == END_OF_BODY)
			break;

		struct CodeOp val;
		val.lineno = bcr->lineno;
		// val.kind and val.data must be set in read_op()

		if (!read_op(bcr, ob, &val))
			goto error;

<<<<<<< HEAD
		struct Link *lnk = malloc(sizeof *lnk);
		if (!lnk) {
			codeop_destroy(&val);
			errobj_set_nomem(bcr->interp);
			goto error;
=======
		if (code->nops >= capacity) {
			capacity = capacity == 0 ? 1 : capacity * 2;

			void *tmp = realloc(arr, capacity * sizeof *arr);
			if (!tmp) {
				codeop_destroy(&val);
				interp_errstr_nomem(bcr->interp);
				goto error;
			}
			arr = tmp;
>>>>>>> 109e6cb1
		}

		arr[code->nops++] = val;
	}

<<<<<<< HEAD
	if(!( code->ops = malloc(sizeof(struct CodeOp) * code->nops) )) {
		errobj_set_nomem(bcr->interp);
		goto error;
	}
=======
	/* shrink arr to fit */
	arr = realloc(arr, code->nops * sizeof *arr);
	assert(arr);   // failing shrink would make no sense
>>>>>>> 109e6cb1

	code->ops = arr;
	return true;

error:
	for (size_t i = 0; i < code->nops; ++i) {
		codeop_destroy(&arr[i]);
	}
	free(arr);
	return false;
}

bool bcreader_readcodepart(struct BcReader *bcr, struct Code *code)
{
	// TODO: check byte after body
	return read_body(bcr, code);
}<|MERGE_RESOLUTION|>--- conflicted
+++ resolved
@@ -469,39 +469,24 @@
 		if (!read_op(bcr, ob, &val))
 			goto error;
 
-<<<<<<< HEAD
-		struct Link *lnk = malloc(sizeof *lnk);
-		if (!lnk) {
-			codeop_destroy(&val);
-			errobj_set_nomem(bcr->interp);
-			goto error;
-=======
 		if (code->nops >= capacity) {
 			capacity = capacity == 0 ? 1 : capacity * 2;
 
 			void *tmp = realloc(arr, capacity * sizeof *arr);
 			if (!tmp) {
 				codeop_destroy(&val);
-				interp_errstr_nomem(bcr->interp);
+				errobj_set_nomem(bcr->interp);
 				goto error;
 			}
 			arr = tmp;
->>>>>>> 109e6cb1
 		}
 
 		arr[code->nops++] = val;
 	}
 
-<<<<<<< HEAD
-	if(!( code->ops = malloc(sizeof(struct CodeOp) * code->nops) )) {
-		errobj_set_nomem(bcr->interp);
-		goto error;
-	}
-=======
 	/* shrink arr to fit */
 	arr = realloc(arr, code->nops * sizeof *arr);
 	assert(arr);   // failing shrink would make no sense
->>>>>>> 109e6cb1
 
 	code->ops = arr;
 	return true;
